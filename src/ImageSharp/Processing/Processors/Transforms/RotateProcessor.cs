--- conflicted
+++ resolved
@@ -41,49 +41,7 @@
         /// <summary>
         /// Gets the angle of rotation in degrees.
         /// </summary>
-<<<<<<< HEAD
-        public bool Expand { get; set; } = true;
-
-        /// <inheritdoc/>
-        protected override void OnApply(ImageFrame<TPixel> source, Rectangle sourceRectangle, Configuration configuration)
-        {
-            if (this.OptimizedApply(source, configuration))
-            {
-                return;
-            }
-
-            int height = this.CanvasRectangle.Height;
-            int width = this.CanvasRectangle.Width;
-            Matrix3x2 matrix = this.GetCenteredMatrix(source, this.processMatrix);
-            Rectangle sourceBounds = source.Bounds();
-
-            using (var targetPixels = new PixelAccessor<TPixel>(configuration.MemoryManager, width, height))
-            {
-                Parallel.For(
-                    0,
-                    height,
-                    configuration.ParallelOptions,
-                    y =>
-                    {
-                        Span<TPixel> targetRow = targetPixels.GetRowSpan(y);
-
-                        for (int x = 0; x < width; x++)
-                        {
-                            var transformedPoint = Point.Rotate(new Point(x, y), matrix);
-
-                            if (sourceBounds.Contains(transformedPoint.X, transformedPoint.Y))
-                            {
-                                targetRow[x] = source[transformedPoint.X, transformedPoint.Y];
-                            }
-                        }
-                    });
-
-                source.SwapPixelsBuffers(targetPixels);
-            }
-        }
-=======
         public float Degrees { get; }
->>>>>>> 194072a5
 
         /// <inheritdoc/>
         protected override void OnApply(ImageFrame<TPixel> source, ImageFrame<TPixel> destination, Rectangle sourceRectangle, Configuration configuration)
@@ -187,17 +145,11 @@
             int height = source.Height;
             Rectangle destinationBounds = destination.Bounds();
 
-<<<<<<< HEAD
-            using (var targetPixels = new PixelAccessor<TPixel>(configuration.MemoryManager, height, width))
-            {
-                using (PixelAccessor<TPixel> sourcePixels = source.Lock())
-=======
             Parallel.For(
                 0,
                 height,
                 configuration.ParallelOptions,
                 y =>
->>>>>>> 194072a5
                 {
                     Span<TPixel> sourceRow = source.GetPixelRowSpan(y);
                     for (int x = 0; x < width; x++)
@@ -225,24 +177,6 @@
             int width = source.Width;
             int height = source.Height;
 
-<<<<<<< HEAD
-            using (var targetPixels = new PixelAccessor<TPixel>(configuration.MemoryManager, width, height))
-            {
-                Parallel.For(
-                    0,
-                    height,
-                    configuration.ParallelOptions,
-                    y =>
-                    {
-                        Span<TPixel> sourceRow = source.GetPixelRowSpan(y);
-                        Span<TPixel> targetRow = targetPixels.GetRowSpan(height - y - 1);
-
-                        for (int x = 0; x < width; x++)
-                        {
-                            targetRow[width - x - 1] = sourceRow[x];
-                        }
-                    });
-=======
             Parallel.For(
                 0,
                 height,
@@ -251,7 +185,6 @@
                 {
                     Span<TPixel> sourceRow = source.GetPixelRowSpan(y);
                     Span<TPixel> targetRow = destination.GetPixelRowSpan(height - y - 1);
->>>>>>> 194072a5
 
                     for (int x = 0; x < width; x++)
                     {
@@ -272,15 +205,6 @@
             int height = source.Height;
             Rectangle destinationBounds = destination.Bounds();
 
-<<<<<<< HEAD
-            using (var targetPixels = new PixelAccessor<TPixel>(configuration.MemoryManager, height, width))
-            {
-                Parallel.For(
-                    0,
-                    height,
-                    configuration.ParallelOptions,
-                    y =>
-=======
             Parallel.For(
                 0,
                 height,
@@ -290,7 +214,6 @@
                     Span<TPixel> sourceRow = source.GetPixelRowSpan(y);
                     int newX = height - y - 1;
                     for (int x = 0; x < width; x++)
->>>>>>> 194072a5
                     {
                         if (destinationBounds.Contains(newX, x))
                         {
